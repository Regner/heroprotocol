--- conflicted
+++ resolved
@@ -40,17 +40,12 @@
             stat[1] += event['_bits']  # count of bits
             self._event_stats[event['_event']] = stat
         # write structure
-<<<<<<< HEAD
-        pprint.pprint(event, stream=output)
-
-=======
         if args.json:
             s = json.dumps(event, encoding="ISO-8859-1");
             print(s);
         else:
             pprint.pprint(event, stream=output)
-        
->>>>>>> 5536bc3f
+
     def log_stats(self, output):
         for name, stat in sorted(self._event_stats.iteritems(), key=lambda x: x[1][1]):
             print >> output, '"%s", %d, %d,' % (name, stat[0], stat[1] / 8)
