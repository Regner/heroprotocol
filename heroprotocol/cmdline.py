#!/usr/bin/env python
#
# Copyright (c) 2015 Blizzard Entertainment
#
# Permission is hereby granted, free of charge, to any person obtaining a copy
# of this software and associated documentation files (the "Software"), to deal
# in the Software without restriction, including without limitation the rights
# to use, copy, modify, merge, publish, distribute, sublicense, and/or sell
# copies of the Software, and to permit persons to whom the Software is
# furnished to do so, subject to the following conditions:
#
# The above copyright notice and this permission notice shall be included in
# all copies or substantial portions of the Software.
#
# THE SOFTWARE IS PROVIDED "AS IS", WITHOUT WARRANTY OF ANY KIND, EXPRESS OR
# IMPLIED, INCLUDING BUT NOT LIMITED TO THE WARRANTIES OF MERCHANTABILITY,
# FITNESS FOR A PARTICULAR PURPOSE AND NONINFRINGEMENT. IN NO EVENT SHALL THE
# AUTHORS OR COPYRIGHT HOLDERS BE LIABLE FOR ANY CLAIM, DAMAGES OR OTHER
# LIABILITY, WHETHER IN AN ACTION OF CONTRACT, TORT OR OTHERWISE, ARISING FROM,
# OUT OF OR IN CONNECTION WITH THE SOFTWARE OR THE USE OR OTHER DEALINGS IN
# THE SOFTWARE.

import sys
import argparse
import pprint
import json

from mpyq import MPQArchive

from .protocols import protocol29406

from .heroprotocol import HeroProtocol


class EventLogger:
    def __init__(self):
        self._event_stats = {}

    def log(self, output, event):
        # update stats
        if '_event' in event and '_bits' in event:
            stat = self._event_stats.get(event['_event'], [0, 0])
            stat[0] += 1  # count of events
            stat[1] += event['_bits']  # count of bits
            self._event_stats[event['_event']] = stat
        # write structure
        if args.json:
            s = json.dumps(event, encoding="ISO-8859-1");
            print(s);
        else:
            pprint.pprint(event, stream=output)

    def log_stats(self, output):
        for name, stat in sorted(self._event_stats.iteritems(), key=lambda x: x[1][1]):
            print >> output, '"%s", %d, %d,' % (name, stat[0], stat[1] / 8)


def main():
    """Main entry point from the command line."""
    parser = argparse.ArgumentParser()
    parser.add_argument('replay_file', help='.StormReplay file to load')
<<<<<<< HEAD
    parser.add_argument("--gameevents", help="print game events", action="store_true")
    parser.add_argument("--messageevents", help="print message events", action="store_true")
    parser.add_argument("--trackerevents", help="print tracker events", action="store_true")
    parser.add_argument("--attributeevents", help="print attributes events", action="store_true")
    parser.add_argument("--header", help="print protocol header", action="store_true")
    parser.add_argument("--details", help="print protocol details", action="store_true")
    parser.add_argument("--initdata", help="print protocol initdata", action="store_true")
    parser.add_argument("--stats", help="print stats", action="store_true")
    args = parser.parse_args()

    hero_protocol = HeroProtocol(args.replay_file)
    
=======
    parser.add_argument("--gameevents", help="print game events",
                        action="store_true")
    parser.add_argument("--messageevents", help="print message events",
                        action="store_true")
    parser.add_argument("--trackerevents", help="print tracker events",
                        action="store_true")
    parser.add_argument("--attributeevents", help="print attributes events",
                        action="store_true")
    parser.add_argument("--header", help="print protocol header",
                        action="store_true")
    parser.add_argument("--details", help="print protocol details",
                        action="store_true")
    parser.add_argument("--initdata", help="print protocol initdata",
                        action="store_true")
    parser.add_argument("--stats", help="print stats",
                        action="store_true")
    parser.add_argument("--json", help="protocol information is printed in json format.",
                        action="store_true")
    args = parser.parse_args()

    archive = MPQArchive(args.replay_file)

>>>>>>> 9369861c
    logger = EventLogger()
    logger.args = args;

    if args.header:
<<<<<<< HEAD
        logger.log(sys.stdout, hero_protocol.decode_header())
        
=======
        logger.log(sys.stdout, header)

    # The header's baseBuild determines which protocol to use
    baseBuild = header['m_version']['m_baseBuild']
    try:
        protocol = importlib.import_module('heroprotocol.protocols.protocol%s' % (baseBuild,))
    except:
        print >> sys.stderr, 'Unsupported base build: %d' % baseBuild
        sys.exit(1)

    # Print protocol details
>>>>>>> 9369861c
    if args.details:
        logger.log(sys.stdout, hero_protocol.decode_replay_details())

    if args.initdata:
        initdata = hero_protocol.decode_replay_initdata()
        logger.log(sys.stdout, initdata['m_syncLobbyState']['m_gameDescription']['m_cacheHandles'])
        logger.log(sys.stdout, initdata)

    if args.gameevents:
        for event in hero_protocol.decode_replay_game_events():
            logger.log(sys.stdout, event)

    if args.messageevents:
        for event in hero_protocol.decode_replay_message_events():
            logger.log(sys.stdout, event)

    if args.trackerevents:
        for event in hero_protocol.decode_replay_tracker_events():
            logger.log(sys.stdout, event)

    if args.attributeevents:
<<<<<<< HEAD
        logger.log(sys.stdout, hero_protocol.decode_replay_attributes_events())
        
=======
        contents = archive.read_file('replay.attributes.events')
        attributes = protocol.decode_replay_attributes_events(contents)
        logger.log(sys.stdout, attributes)

    # Print stats
>>>>>>> 9369861c
    if args.stats:
        logger.log_stats(sys.stderr)<|MERGE_RESOLUTION|>--- conflicted
+++ resolved
@@ -59,20 +59,6 @@
     """Main entry point from the command line."""
     parser = argparse.ArgumentParser()
     parser.add_argument('replay_file', help='.StormReplay file to load')
-<<<<<<< HEAD
-    parser.add_argument("--gameevents", help="print game events", action="store_true")
-    parser.add_argument("--messageevents", help="print message events", action="store_true")
-    parser.add_argument("--trackerevents", help="print tracker events", action="store_true")
-    parser.add_argument("--attributeevents", help="print attributes events", action="store_true")
-    parser.add_argument("--header", help="print protocol header", action="store_true")
-    parser.add_argument("--details", help="print protocol details", action="store_true")
-    parser.add_argument("--initdata", help="print protocol initdata", action="store_true")
-    parser.add_argument("--stats", help="print stats", action="store_true")
-    args = parser.parse_args()
-
-    hero_protocol = HeroProtocol(args.replay_file)
-    
-=======
     parser.add_argument("--gameevents", help="print game events",
                         action="store_true")
     parser.add_argument("--messageevents", help="print message events",
@@ -93,29 +79,14 @@
                         action="store_true")
     args = parser.parse_args()
 
-    archive = MPQArchive(args.replay_file)
+    hero_protocol = HeroProtocol(args.replay_file)
 
->>>>>>> 9369861c
     logger = EventLogger()
     logger.args = args;
 
     if args.header:
-<<<<<<< HEAD
         logger.log(sys.stdout, hero_protocol.decode_header())
         
-=======
-        logger.log(sys.stdout, header)
-
-    # The header's baseBuild determines which protocol to use
-    baseBuild = header['m_version']['m_baseBuild']
-    try:
-        protocol = importlib.import_module('heroprotocol.protocols.protocol%s' % (baseBuild,))
-    except:
-        print >> sys.stderr, 'Unsupported base build: %d' % baseBuild
-        sys.exit(1)
-
-    # Print protocol details
->>>>>>> 9369861c
     if args.details:
         logger.log(sys.stdout, hero_protocol.decode_replay_details())
 
@@ -137,15 +108,7 @@
             logger.log(sys.stdout, event)
 
     if args.attributeevents:
-<<<<<<< HEAD
         logger.log(sys.stdout, hero_protocol.decode_replay_attributes_events())
         
-=======
-        contents = archive.read_file('replay.attributes.events')
-        attributes = protocol.decode_replay_attributes_events(contents)
-        logger.log(sys.stdout, attributes)
-
-    # Print stats
->>>>>>> 9369861c
     if args.stats:
         logger.log_stats(sys.stderr)